--- conflicted
+++ resolved
@@ -432,11 +432,7 @@
     FILE2CHECK=$1
     TARMAGIC="7573746172202000" # "ustar  \x00"
 
-<<<<<<< HEAD
-    zgrep -q -Pa "$TARMAGIC" "$FILE2CHECK"
-=======
     zcat_compat "$FILE2CHECK" | head -c 320 | od -A n -t x1 -w320 | tr -d ' ' | grep -q "$TARMAGIC"
->>>>>>> f44e68df
     RETVAL=$?
     return $RETVAL
 }
