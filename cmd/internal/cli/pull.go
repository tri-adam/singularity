// Copyright (c) 2018-2019, Sylabs Inc. All rights reserved.
// This software is licensed under a 3-clause BSD license. Please consult the
// LICENSE.md file distributed with the sources of this project regarding your
// rights to use or distribute this software.

package cli

import (
	"fmt"
	"io"
	"os"
	"os/signal"
	"syscall"

	"github.com/spf13/cobra"
	"github.com/sylabs/singularity/docs"
	"github.com/sylabs/singularity/internal/pkg/client/cache"
	ociclient "github.com/sylabs/singularity/internal/pkg/client/oci"
	"github.com/sylabs/singularity/internal/pkg/libexec"
	scs "github.com/sylabs/singularity/internal/pkg/remote"
	"github.com/sylabs/singularity/internal/pkg/sylog"
	"github.com/sylabs/singularity/internal/pkg/util/uri"
	"github.com/sylabs/singularity/pkg/build/types"
	client "github.com/sylabs/singularity/pkg/client/library"
<<<<<<< HEAD
	"github.com/sylabs/singularity/pkg/cmdline"
=======
	"github.com/sylabs/singularity/pkg/signing"
	"github.com/sylabs/singularity/pkg/sypgp"
>>>>>>> 47935290
)

const (
	// LibraryProtocol holds the sylabs cloud library base URI
	// for more info refer to https://cloud.sylabs.io/library
	LibraryProtocol = "library"
	// ShubProtocol holds singularity hub base URI
	// for more info refer to https://singularity-hub.org/
	ShubProtocol = "shub"
	// HTTPProtocol holds the remote http base URI
	HTTPProtocol = "http"
	// HTTPSProtocol holds the remote https base URI
	HTTPSProtocol = "https"
)

var (
	// PullLibraryURI holds the base URI to a Sylabs library API instance
	PullLibraryURI string
	// PullImageName holds the name to be given to the pulled image
	PullImageName string
	// KeyServerURL server URL
	KeyServerURL = "https://keys.sylabs.io"
	// unauthenticatedPull when true; wont ask to keep a unsigned container after pulling it
	unauthenticatedPull bool
)

// --library
var pullLibraryURIFlag = cmdline.Flag{
	ID:           "pullLibraryURIFlag",
	Value:        &PushLibraryURI,
	DefaultValue: "https://library.sylabs.io",
	Name:         "library",
	Usage:        "download images from the provided library",
	EnvKeys:      []string{"LIBRARY"},
}

// -F|--force
var pullForceFlag = cmdline.Flag{
	ID:           "pullForceFlag",
	Value:        &force,
	DefaultValue: false,
	Name:         "force",
	ShortHand:    "F",
	Usage:        "overwrite an image file if it exists",
	EnvKeys:      []string{"FORCE"},
}

// --name
var pullNameFlag = cmdline.Flag{
	ID:           "pullNameFlag",
	Value:        &PullImageName,
	DefaultValue: "",
	Name:         "name",
	Usage:        "specify a custom image name",
	EnvKeys:      []string{"NAME"},
}

<<<<<<< HEAD
// --tmpdir
var pullTmpdirFlag = cmdline.Flag{
	ID:           "pullTmpdirFlag",
	Value:        &tmpDir,
	DefaultValue: "",
	Hidden:       true,
	Name:         "tmpdir",
	Usage:        "specify a temporary directory to use for build",
	EnvKeys:      []string{"TMPDIR"},
}
=======
	PullCmd.Flags().BoolVarP(&unauthenticatedPull, "allow-unauthenticated", "U", false, "do not require a signed container")
	PullCmd.Flags().SetAnnotation("allow-unauthenticated", "envkey", []string{"ALLOW_UNAUTHENTICATED"})

	PullCmd.Flags().StringVar(&PullImageName, "name", "", "specify a custom image name")
	PullCmd.Flags().Lookup("name").Hidden = true
	PullCmd.Flags().SetAnnotation("name", "envkey", []string{"NAME"})
>>>>>>> 47935290

// --nohttps
var pullNoHTTPSFlag = cmdline.Flag{
	ID:           "pullNoHTTPSFlag",
	Value:        &noHTTPS,
	DefaultValue: false,
	Name:         "nohttps",
	Usage:        "do NOT use HTTPS with the docker:// transport (useful for local docker registries without a certificate)",
	EnvKeys:      []string{"NOHTTPS"},
}

func init() {
	cmdManager.RegisterCmd(PullCmd, false)

	cmdManager.RegisterCmdFlag(&pullForceFlag, PullCmd)
	cmdManager.RegisterCmdFlag(&pullLibraryURIFlag, PullCmd)
	cmdManager.RegisterCmdFlag(&pullNameFlag, PullCmd)
	cmdManager.RegisterCmdFlag(&pullNoHTTPSFlag, PullCmd)
	cmdManager.RegisterCmdFlag(&pullTmpdirFlag, PullCmd)

	cmdManager.RegisterCmdFlag(&actionDockerUsernameFlag, PullCmd)
	cmdManager.RegisterCmdFlag(&actionDockerPasswordFlag, PullCmd)
	cmdManager.RegisterCmdFlag(&actionDockerLoginFlag, PullCmd)

	cmdManager.RegisterCmdFlag(&buildNoCleanupFlag, PullCmd)
}

// PullCmd singularity pull
var PullCmd = &cobra.Command{
	DisableFlagsInUseLine: true,
	Args:                  cobra.RangeArgs(1, 2),
	PreRun:                sylabsToken,
	Run:                   pullRun,
	Use:                   docs.PullUse,
	Short:                 docs.PullShort,
	Long:                  docs.PullLong,
	Example:               docs.PullExample,
}

func pullRun(cmd *cobra.Command, args []string) {
	exitStat := 0
	i := len(args) - 1 // uri is stored in args[len(args)-1]
	transport, ref := uri.Split(args[i])
	if ref == "" {
		sylog.Fatalf("bad uri %s", args[i])
	}

	var name string
	if PullImageName == "" {
		name = args[0]
		if len(args) == 1 {
			if transport == "" {
				name = uri.GetName("library://" + args[i])
			} else {
				name = uri.GetName(args[i]) // TODO: If not library/shub & no name specified, simply put to cache
			}
		}
	} else {
		name = PullImageName
	}

	// monitor for OS signals and remove invalid file
	c := make(chan os.Signal)
	signal.Notify(c, os.Interrupt, syscall.SIGTERM)
	go func(fileName string) {
		<-c
		sylog.Debugf("Removing incomplete file because of receiving Termination signal")
		os.Remove(fileName)
		os.Exit(1)
	}(name)

	switch transport {
	case LibraryProtocol, "":
		if !force {
			if _, err := os.Stat(name); err == nil {
				sylog.Fatalf("image file already exists - will not overwrite")
			}
		}

		handlePullFlags(cmd)

		libraryImage, err := client.GetImage(PullLibraryURI, authToken, args[i])
		if err != nil {
			sylog.Fatalf("While getting image info: %v", err)
		}

		var imageName string
		if transport == "" {
			imageName = uri.GetName("library://" + args[i])
		} else {
			imageName = uri.GetName(args[i])
		}
		imagePath := cache.LibraryImage(libraryImage.Hash, imageName)
		if exists, err := cache.LibraryImageExists(libraryImage.Hash, imageName); err != nil {
			sylog.Fatalf("unable to check if %v exists: %v", imagePath, err)
		} else if !exists {
			sylog.Infof("Downloading library image")
			if err = client.DownloadImage(imagePath, args[i], PullLibraryURI, true, authToken); err != nil {
				sylog.Fatalf("unable to Download Image: %v", err)
			}

			if cacheFileHash, err := client.ImageHash(imagePath); err != nil {
				sylog.Fatalf("Error getting ImageHash: %v", err)
			} else if cacheFileHash != libraryImage.Hash {
				sylog.Fatalf("Cached File Hash(%s) and Expected Hash(%s) does not match", cacheFileHash, libraryImage.Hash)
			}
		}

		// Perms are 777 *prior* to umask
		dstFile, err := os.OpenFile(name, os.O_CREATE|os.O_TRUNC|os.O_WRONLY, 0777)
		if err != nil {
			sylog.Fatalf("%v\n", err)
		}
		defer dstFile.Close()

		srcFile, err := os.OpenFile(imagePath, os.O_RDONLY, 0444)
		if err != nil {
			sylog.Fatalf("%v\n", err)
		}
		defer srcFile.Close()

		// Copy SIF from cache
		_, err = io.Copy(dstFile, srcFile)
		if err != nil {
			sylog.Fatalf("%v\n", err)
		}

		// check if we pulled from the library, if so; is it signed?
		if PullLibraryURI != "" && !unauthenticatedPull {
			imageSigned, err := signing.IsSigned(name, KeyServerURL, 0, false, authToken, true)
			if err != nil {
				// err will be: "unable to verify container: %v", err
				sylog.Warningf("%v", err)
				// if theres a warning, exit 1
				exitStat = 1
			}
			// if container is not signed, print a warning
			if !imageSigned {
				fmt.Fprintf(os.Stderr, "This image is not signed, and thus its contents cannot be verified.\n")
				resp, err := sypgp.AskQuestion("Do you with to proceed? [N/y] ")
				if err != nil {
					sylog.Fatalf("unable to parse input: %v", err)
				}
				if resp == "" || resp != "y" && resp != "Y" {
					fmt.Fprintf(os.Stderr, "Aborting.\n")
					err := os.Remove(name)
					if err != nil {
						sylog.Fatalf("Unabel to delete the container: %v", err)
					}
					// exit status 10 after replying no
					exitStat = 10
				}
			}
		} else {
			sylog.Warningf("Skipping container verification")
		}

	case ShubProtocol:
		libexec.PullShubImage(name, args[i], force, noHTTPS)
	case HTTPProtocol, HTTPSProtocol:
		libexec.PullNetImage(name, args[i], force)
	case ociclient.IsSupported(transport):
		if !force {
			if _, err := os.Stat(name); err == nil {
				sylog.Fatalf("image file already exists - will not overwrite")
			}
		}

		authConf, err := makeDockerCredentials(cmd)
		if err != nil {
			sylog.Fatalf("While creating Docker credentials: %v", err)
		}

		libexec.PullOciImage(name, args[i], types.Options{
			TmpDir:           tmpDir,
			Force:            force,
			NoHTTPS:          noHTTPS,
			DockerAuthConfig: authConf,
			NoCleanUp:        noCleanUp,
		})
	default:
		sylog.Fatalf("Unsupported transport type: %s", transport)
	}
	// This will exit 1 if the pulled container is signed by
	// a unknown signer, i.e, if you dont have the key in your
	// local keyring. theres proboly a better way to do this...
	os.Exit(exitStat)
}

func handlePullFlags(cmd *cobra.Command) {
	// if we can load config and if default endpoint is set, use that
	// otherwise fall back on regular authtoken and URI behavior
	endpoint, err := sylabsRemote(remoteConfig)
	if err == scs.ErrNoDefault {
		sylog.Warningf("No default remote in use, falling back to: %v", PullLibraryURI)
		sylog.Debugf("using default key server url: %v", KeyServerURL)
		return
	} else if err != nil {
		sylog.Fatalf("Unable to load remote configuration: %v", err)
	}

	authToken = endpoint.Token
	if !cmd.Flags().Lookup("library").Changed {
		uri, err := endpoint.GetServiceURI("library")
		if err != nil {
			sylog.Fatalf("Unable to get library service URI: %v", err)
		}
		PullLibraryURI = uri
	}

	uri, err := endpoint.GetServiceURI("keystore")
	if err != nil {
		sylog.Warningf("Unable to get library service URI: %v, defaulting to %s.", err, KeyServerURL)
		return
	}
	KeyServerURL = uri
}<|MERGE_RESOLUTION|>--- conflicted
+++ resolved
@@ -22,12 +22,9 @@
 	"github.com/sylabs/singularity/internal/pkg/util/uri"
 	"github.com/sylabs/singularity/pkg/build/types"
 	client "github.com/sylabs/singularity/pkg/client/library"
-<<<<<<< HEAD
 	"github.com/sylabs/singularity/pkg/cmdline"
-=======
 	"github.com/sylabs/singularity/pkg/signing"
 	"github.com/sylabs/singularity/pkg/sypgp"
->>>>>>> 47935290
 )
 
 const (
@@ -81,11 +78,11 @@
 	Value:        &PullImageName,
 	DefaultValue: "",
 	Name:         "name",
+	Hidden:       true,
 	Usage:        "specify a custom image name",
 	EnvKeys:      []string{"NAME"},
 }
 
-<<<<<<< HEAD
 // --tmpdir
 var pullTmpdirFlag = cmdline.Flag{
 	ID:           "pullTmpdirFlag",
@@ -96,14 +93,6 @@
 	Usage:        "specify a temporary directory to use for build",
 	EnvKeys:      []string{"TMPDIR"},
 }
-=======
-	PullCmd.Flags().BoolVarP(&unauthenticatedPull, "allow-unauthenticated", "U", false, "do not require a signed container")
-	PullCmd.Flags().SetAnnotation("allow-unauthenticated", "envkey", []string{"ALLOW_UNAUTHENTICATED"})
-
-	PullCmd.Flags().StringVar(&PullImageName, "name", "", "specify a custom image name")
-	PullCmd.Flags().Lookup("name").Hidden = true
-	PullCmd.Flags().SetAnnotation("name", "envkey", []string{"NAME"})
->>>>>>> 47935290
 
 // --nohttps
 var pullNoHTTPSFlag = cmdline.Flag{
@@ -115,6 +104,17 @@
 	EnvKeys:      []string{"NOHTTPS"},
 }
 
+// -U|--allow-unauthenticated
+var pullAllowUnauthenticatedFlag = cmdline.Flag{
+	ID:           "pullAllowUnauthenticatedFlag",
+	Value:        &unauthenticatedPull,
+	DefaultValue: false,
+	Name:         "allow-unauthenticated",
+	ShortHand:    "U",
+	Usage:        "do not require a signed container",
+	EnvKeys:      []string{"ALLOW_UNAUTHENTICATED"},
+}
+
 func init() {
 	cmdManager.RegisterCmd(PullCmd, false)
 
@@ -129,6 +129,7 @@
 	cmdManager.RegisterCmdFlag(&actionDockerLoginFlag, PullCmd)
 
 	cmdManager.RegisterCmdFlag(&buildNoCleanupFlag, PullCmd)
+	cmdManager.RegisterCmdFlag(&pullAllowUnauthenticatedFlag, PullCmd)
 }
 
 // PullCmd singularity pull
