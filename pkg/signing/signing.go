--- conflicted
+++ resolved
@@ -6,14 +6,6 @@
 	"crypto"
 	"crypto/sha512"
 	"fmt"
-<<<<<<< HEAD
-=======
-	"github.com/singularityware/singularity/pkg/image"
-	"golang.org/x/crypto/openpgp"
-	"golang.org/x/crypto/openpgp/armor"
-	"golang.org/x/crypto/openpgp/clearsign"
-	"golang.org/x/crypto/openpgp/packet"
->>>>>>> c2ea7e5c
 	"log"
 	"net/http"
 	"net/url"
@@ -22,6 +14,7 @@
 
 	"github.com/singularityware/singularity/core/lib/sif"
 	"golang.org/x/crypto/openpgp"
+	"golang.org/x/crypto/openpgp/armor"
 	"golang.org/x/crypto/openpgp/clearsign"
 	"golang.org/x/crypto/openpgp/packet"
 )
@@ -335,11 +328,7 @@
 	return el[index], nil
 }
 
-<<<<<<< HEAD
 func SifDataObjectHash(sinfo *sif.Sifinfo) (*bytes.Buffer, error) {
-=======
-func sifDataObjectHash(sinfo *image.Sifinfo) (*bytes.Buffer, error) {
->>>>>>> c2ea7e5c
 	var msg = new(bytes.Buffer)
 
 	part, err := sif.SifGetPartition(sinfo, sif.SIF_DEFAULT_GROUP)
@@ -360,13 +349,8 @@
 	return msg, nil
 }
 
-<<<<<<< HEAD
-func SifAddSignature(sinfo *sif.Sifinfo, signature []byte) error {
+func sifAddSignature(fingerprint [20]byte, sinfo *sif.Sifinfo, signature []byte) error {
 	var e sif.Eleminfo
-=======
-func sifAddSignature(fingerprint [20]byte, sinfo *image.Sifinfo, signature []byte) error {
-	var e image.Eleminfo
->>>>>>> c2ea7e5c
 
 	part, err := sif.SifGetPartition(sinfo, sif.SIF_DEFAULT_GROUP)
 	if err != nil {
@@ -507,20 +491,14 @@
 	}
 	decryptKey(en)
 
-<<<<<<< HEAD
 	var sinfo sif.Sifinfo
 	if err = sif.SifLoad(cpath, &sinfo, 0); err != nil {
-		log.Println(err)
-=======
-	var sinfo image.Sifinfo
-	if err = image.SifLoad(cpath, &sinfo, 0); err != nil {
 		log.Println("error loading sif file:", cpath, err)
->>>>>>> c2ea7e5c
 		return err
 	}
 	defer sif.SifUnload(&sinfo)
 
-	msg, err := sifDataObjectHash(&sinfo)
+	msg, err := SifDataObjectHash(&sinfo)
 	if err != nil {
 		return err
 	}
@@ -553,21 +531,16 @@
 // for PGP keys in the default local store or looks it up from a key server
 // if access is enabled.
 func Verify(cpath string) error {
-<<<<<<< HEAD
+	var el openpgp.EntityList
 	var sinfo sif.Sifinfo
+
 	if err := sif.SifLoad(cpath, &sinfo, 0); err != nil {
-=======
-	var el openpgp.EntityList
-	var sinfo image.Sifinfo
-
-	if err := image.SifLoad(cpath, &sinfo, 0); err != nil {
->>>>>>> c2ea7e5c
 		log.Println(err)
 		return err
 	}
 	defer sif.SifUnload(&sinfo)
 
-	msg, err := sifDataObjectHash(&sinfo)
+	msg, err := SifDataObjectHash(&sinfo)
 	if err != nil {
 		return err
 	}
