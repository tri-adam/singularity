--- conflicted
+++ resolved
@@ -137,16 +137,6 @@
 						return err
 					}
 				}
-<<<<<<< HEAD
-				dir := fs.EvalRelative(p, rootFsPath)
-				// if the directory is overrided by a bind mount we won't
-				// need to duplicate the container image directory
-				if _, ok := destinations[dir]; ok {
-					continue
-				}
-				// directory not overrided, duplicate it
-				if err := u.duplicateDir(dir, system, pl.path); err != nil {
-=======
 				// if the directory is overrided by a bind mount we won't
 				// need to duplicate the container image directory
 				if _, ok := destinations[p]; ok {
@@ -154,7 +144,6 @@
 				}
 				// directory not overrided, duplicate it
 				if err := u.duplicateDir(p, system, pl.path); err != nil {
->>>>>>> b99e8aa9
 					return err
 				}
 			}
