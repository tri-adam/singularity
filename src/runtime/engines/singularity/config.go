--- conflicted
+++ resolved
@@ -415,7 +415,16 @@
 	return e.JSON.Cwd
 }
 
-<<<<<<< HEAD
+// SetWritableTmpfs sets writable tmpfs flag
+func (e *EngineConfig) SetWritableTmpfs(writable bool) {
+	e.JSON.WritableTmpfs = writable
+}
+
+// GetWritableTmpfs returns if writable tmpfs is set or no
+func (e *EngineConfig) GetWritableTmpfs() bool {
+	return e.JSON.WritableTmpfs
+}
+
 // SetSecurity sets security feature arguments
 func (e *EngineConfig) SetSecurity(security []string) {
 	e.JSON.Security = security
@@ -424,14 +433,4 @@
 // GetSecurity returns security feature arguments
 func (e *EngineConfig) GetSecurity() []string {
 	return e.JSON.Security
-=======
-// SetWritableTmpfs sets writable tmpfs flag
-func (e *EngineConfig) SetWritableTmpfs(writable bool) {
-	e.JSON.WritableTmpfs = writable
-}
-
-// GetWritableTmpfs returns if writable tmpfs is set or no
-func (e *EngineConfig) GetWritableTmpfs() bool {
-	return e.JSON.WritableTmpfs
->>>>>>> 830457c9
 }