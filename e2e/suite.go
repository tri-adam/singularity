--- conflicted
+++ resolved
@@ -141,6 +141,7 @@
 		"BUILD":       imgbuild.E2ETests(testenv),
 		"CACHE":       cache.E2ETests(testenv),
 		"CMDENVVARS":  cmdenvvars.E2ETests(testenv),
+		"DELETE":      delete.E2ETests(testenv),
 		"DOCKER":      docker.E2ETests(testenv),
 		"ENV":         singularityenv.E2ETests(testenv),
 		"HELP":        help.E2ETests(testenv),
@@ -157,11 +158,6 @@
 		"SIGN":        sign.E2ETests(testenv),
 		"VERIFY":      verify.E2ETests(testenv),
 		"VERSION":     version.E2ETests(testenv),
-<<<<<<< HEAD
-		"REGRESSIONS": regressions.E2ETests(testenv),
-		"DELETE":      delete.E2ETests(testenv),
-=======
->>>>>>> a5074d40
 	}
 
 	for name, fn := range suites {
