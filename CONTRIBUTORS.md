--- conflicted
+++ resolved
@@ -34,8 +34,6 @@
     - Ralph Castain <rhc@open-mpi.org>
     - Rémy Dernat <remy.dernat@umontpellier.fr>
     - Yaroslav Halchenko <debian@onerussian.com>
-<<<<<<< HEAD
+    - Josef Hrabal <josef.hrabal@vsb.cz>
     - Daniele Tamino <daniele.tamino@gmail.com>
-=======
-    - Josef Hrabal <josef.hrabal@vsb.cz>
->>>>>>> 68b38e2a
+    