--- conflicted
+++ resolved
@@ -40,11 +40,7 @@
 reinstalling it._
 
 ```
-<<<<<<< HEAD
 $ export VERSION=1.13.1 OS=linux ARCH=amd64  # change this as you need
-=======
-$ export VERSION=1.12.10 OS=linux ARCH=amd64  # change this as you need
->>>>>>> bfc59695
 
 $ wget -O /tmp/go${VERSION}.${OS}-${ARCH}.tar.gz https://dl.google.com/go/go${VERSION}.${OS}-${ARCH}.tar.gz && \
   sudo tar -C /usr/local -xzf /tmp/go${VERSION}.${OS}-${ARCH}.tar.gz
