--- conflicted
+++ resolved
@@ -126,19 +126,11 @@
 		return fmt.Errorf("change directory failed: %s", err)
 	}
 
-<<<<<<< HEAD
 	sylog.Debugf("Chroot into %s\n", buildcfg.SESSIONDIR)
 	_, err = rpcOps.Chroot(buildcfg.SESSIONDIR, "pivot")
 	if err != nil {
 		sylog.Debugf("Fallback to move/chroot")
 		_, err = rpcOps.Chroot(buildcfg.SESSIONDIR, "move")
-=======
-	sylog.Debugf("Chroot into %s\n", sessionPath)
-	_, err = rpcOps.Chroot(sessionPath, true)
-	if err != nil {
-		sylog.Debugf("Fallback to move/chroot")
-		_, err = rpcOps.Chroot(sessionPath, false)
->>>>>>> c9822fec
 		if err != nil {
 			return fmt.Errorf("chroot failed: %s", err)
 		}
